--- conflicted
+++ resolved
@@ -83,19 +83,12 @@
     Application | undefined,
     unknown,
     {
-<<<<<<< HEAD
-      requestId: string
-=======
->>>>>>> d3c55f11
       userName: string
       clientAddress: string
       contractAddress: string
       allowedSps: string[]
       disallowedSPs: string[]
-<<<<<<< HEAD
-=======
       newAvailableResult: string[]
->>>>>>> d3c55f11
       maxDeviation?: string
     },
     unknown
@@ -109,11 +102,7 @@
   mutationChangeAllowedSPsApproval: UseMutationResult<
     Application | undefined,
     unknown,
-<<<<<<< HEAD
-    { requestId: string; userName: string },
-=======
     { activeRequest: StorageProvidersChangeRequest; userName: string },
->>>>>>> d3c55f11
     unknown
   >
   mutationProposal: UseMutationResult<
@@ -165,10 +154,7 @@
     submitClientAllowedSpsAndMaxDeviation,
     getChangeSpsProposalTxs,
     setMessage,
-<<<<<<< HEAD
     sendClientIncreaseAllowance,
-=======
->>>>>>> d3c55f11
   } = useWallet()
   const { selectedAllocator } = useAllocator()
 
@@ -458,16 +444,16 @@
     unknown
   >(
     async ({ requestId, userName, allocationAmount }) => {
+      setMessage(`Searching the pending transactions...`)
+
       let clientAddress =
         (process.env.NEXT_PUBLIC_MODE === 'development' ? 't' : 'f') +
         initialApplication.Lifecycle['On Chain Address'].substring(1)
 
       let proposalAllocationAmount = ''
-      let isClientContractAddress = false
 
       if (initialApplication['Client Contract Address']) {
         clientAddress = initialApplication['Client Contract Address']
-        isClientContractAddress = true
       }
 
       if (allocationAmount) {
@@ -487,7 +473,7 @@
         clientAddress,
         proposalAllocationAmount,
         allocatorType,
-        isClientContractAddress,
+        !!initialApplication['Client Contract Address'],
       )
 
       if (proposalTx?.pendingVerifyClientTransaction) {
@@ -511,7 +497,7 @@
       }
 
       setMessage(
-        'Checking proposal transaction, It may take several seconds, please wait...',
+        `Checking the 'verify client' transaction, it may take a few minutes, please wait... Do not close this window.`,
       )
 
       const response = await getStateWaitMsg(messageCID)
@@ -545,7 +531,7 @@
         }
 
         setMessage(
-          'Checking increase allowance transaction, It may take several seconds, please wait...',
+          `Checking the 'increase allowance' transaction, it may take a few minutes, please wait... Do not close this window.`,
         )
 
         const increaseResponse = await getStateWaitMsg(increaseAllowanceCID)
@@ -561,8 +547,6 @@
         }
       }
 
-      setMessage(`Transaction sent successfully. CID: ${messageCID}`)
-
       return await postApplicationProposal(
         initialApplication.ID,
         requestId,
@@ -600,17 +584,15 @@
     unknown
   >(
     async ({ requestId, userName }) => {
-      let clientAddress = getClientAddress()
-      let isClientContractAddress = false
-
-      const datacap = initialApplication['Allocation Requests'].find(
+      setMessage(`Searching the pending transactions...`)
+
+      const clientAddress = getClientAddress()
+
+      const activeRequest = initialApplication['Allocation Requests'].find(
         (alloc) => alloc.Active,
-      )?.['Allocation Amount']
-
-      if (initialApplication['Client Contract Address']) {
-        clientAddress = initialApplication['Client Contract Address']
-        isClientContractAddress = true
-      }
+      )
+
+      const datacap = activeRequest?.['Allocation Amount']
 
       if (datacap == null) throw new Error('No active allocation found')
 
@@ -618,34 +600,13 @@
         clientAddress,
         datacap,
         allocatorType,
-        isClientContractAddress,
-      )
-
-      const isPendingTransaction = isClientContractAddress
-        ? proposalTx?.pendingIncreaseAllowanceTransaction &&
-          proposalTx.pendingVerifyClientTransaction
-        : proposalTx?.pendingVerifyClientTransaction
-
-      if (!isPendingTransaction) {
+      )
+
+      if (!proposalTx?.pendingVerifyClientTransaction) {
         throw new Error(
           'This datacap allocation is not proposed yet. You may need to wait some time if the proposal was just sent.',
         )
       }
-
-      const wait = async (ms: number): Promise<void> => {
-        await new Promise((resolve) => setTimeout(resolve, ms))
-      }
-
-      const transactions = [
-        {
-          cidName: 'verify client',
-          transaction: proposalTx?.pendingVerifyClientTransaction,
-        },
-        {
-          cidName: 'increase allowance',
-          transaction: proposalTx?.pendingIncreaseAllowanceTransaction,
-        },
-      ]
 
       const signatures: {
         verifyClientCid: string
@@ -654,176 +615,61 @@
         verifyClientCid: '',
       }
 
-      for (let index = 0; index < transactions.length; index++) {
-        const proposalTx = transactions[index]
-
-        setMessage(
-          `Preparing the approval of ${proposalTx.cidName} transaction...`,
-        )
-
-        await wait(3000)
-
-        const messageCID = await sendApproval(proposalTx.transaction)
+      const messageCID = await sendApproval(
+        proposalTx?.pendingVerifyClientTransaction,
+      )
+
+      if (messageCID == null) {
+        throw new Error(
+          'Error sending proposal. Please try again or contact support.',
+        )
+      }
+
+      setMessage(
+        `Checking the 'verify client' transaction, it may take a few minutes, please wait... Do not close this window.`,
+      )
+
+      const response = await getStateWaitMsg(messageCID)
+
+      if (
+        typeof response.data === 'object' &&
+        response.data.ReturnDec.Applied &&
+        response.data.ReturnDec.Code !== 0
+      ) {
+        await postRevertApplicationToReadyToSign(
+          userName,
+          initialApplication.ID,
+          owner,
+          repo,
+        )
+        // After changing the error message, please check the handleClose() function and adapt the changes
+        throw new Error(
+          `Datacap allocation transaction failed on chain. Application reverted to ReadyToSign. Please try again. Error code: ${response.data.ReturnDec.Code}`,
+        )
+      }
+
+      signatures.verifyClientCid = messageCID
+
+      if (
+        !proposalTx?.pendingIncreaseAllowanceTransaction &&
+        initialApplication['Client Contract Address']
+      ) {
+        throw new Error(
+          'This increase allowance is not proposed yet. You may need to wait some time if the proposal was just sent.',
+        )
+      } else {
+        const increaseMessageCID = await sendApproval(
+          proposalTx?.pendingIncreaseAllowanceTransaction,
+        )
 
         if (messageCID == null) {
           throw new Error(
-            `Error sending ${proposalTx.cidName}. Please try again or contact support.`,
+            'Error sending proposal. Please try again or contact support.',
           )
         }
 
-        if (proposalTx.cidName === 'verify client') {
-          signatures.verifyClientCid = messageCID
-        } else {
-          signatures.increaseAllowanceCid = messageCID
-        }
-
         setMessage(
-          `Checking ${proposalTx.cidName} transaction, It may several second, please wait...`,
-        )
-
-        const response = await getStateWaitMsg(messageCID)
-
-        if (
-          typeof response.data === 'object' &&
-          response.data.ReturnDec.Applied &&
-          response.data.ReturnDec.Code !== 0
-        ) {
-          await postRevertApplicationToReadyToSign(
-            userName,
-            initialApplication.ID,
-            owner,
-            repo,
-          )
-          throw new Error(
-            `Datacap allocation transaction failed on chain. Application reverted to ReadyToSign. Please try again. Error code: ${response.data.ReturnDec.Code}`,
-          )
-        }
-      }
-
-      return await postApplicationApproval(
-        initialApplication.ID,
-        requestId,
-        userName,
-        owner,
-        repo,
-        activeAddress,
-        signatures,
-      )
-    },
-    {
-      onSuccess: (data) => {
-        setApiCalling(false)
-        if (data != null) updateCache(data)
-      },
-      onError: () => {
-        setApiCalling(false)
-      },
-    },
-  )
-
-  const mutationChangeAllowedSPs = useMutation<
-    Application | undefined,
-    Error,
-    {
-      requestId: string
-      userName: string
-      clientAddress: string
-      contractAddress: string
-      maxDeviation?: string
-      allowedSps: string[]
-      disallowedSPs: string[]
-    },
-    unknown
-  >(
-    async ({
-      requestId,
-      userName,
-      clientAddress,
-      contractAddress,
-      maxDeviation,
-      allowedSps,
-      disallowedSPs,
-    }) => {
-      const signatures = await submitClientAllowedSpsAndMaxDeviation(
-        clientAddress,
-        contractAddress,
-        allowedSps,
-        disallowedSPs,
-        maxDeviation,
-      )
-
-      return await postChangeAllowedSPs(
-        initialApplication.ID,
-        requestId,
-        userName,
-        owner,
-        repo,
-        activeAddress,
-        signatures,
-        maxDeviation,
-        allowedSps,
-        disallowedSPs,
-      )
-    },
-    {
-      onSuccess: (data) => {
-        setApiCalling(false)
-        if (data != null) updateCache(data)
-      },
-      onError: () => {
-        setApiCalling(false)
-      },
-    },
-  )
-
-  const mutationChangeAllowedSPsApproval = useMutation<
-    Application | undefined,
-    unknown,
-    { requestId: string; userName: string },
-    unknown
-  >(
-    async ({ requestId, userName }) => {
-      const clientAddress = getClientAddress()
-      const datacap = initialApplication['Allocation Requests'].find(
-        (alloc) => alloc.Active,
-      )?.['Allocation Amount']
-
-      if (datacap == null) throw new Error('No active allocation found')
-
-      const proposalTxs = await getChangeSpsProposalTxs(clientAddress)
-
-      if (!proposalTxs) {
-        throw new Error(
-          'This datacap allocation is not proposed to change allowed SPs yet. You may need to wait some time if the proposal was just sent.',
-        )
-      }
-
-      const signatures: {
-        maxDeviationCid?: string
-        allowedSpCid?: string
-        disallowedSpCid?: string
-      } = {}
-
-      const wait = async (ms: number): Promise<void> => {
-        await new Promise((resolve) => setTimeout(resolve, ms))
-      }
-
-      for (let index = 0; index < proposalTxs.length; index++) {
-        const proposalTx = proposalTxs[index]
-
-        setMessage(`Preparing the ${proposalTx.cidName} transaction...`)
-
-        await wait(3000)
-        const messageCID = await sendApproval(proposalTx.tx)
-
-        if (messageCID == null) {
-          throw new Error(
-            `Error sending ${proposalTx.cidName}. Please try again or contact support.`,
-          )
-        }
-
-        setMessage(
-          `Checking increase ${proposalTx.cidName}, It may several second, please wait...`,
+          `Checking the 'verify client' transaction, it may take a few minutes, please wait... Do not close this window.`,
         )
 
         const response = await getStateWaitMsg(messageCID)
@@ -834,12 +680,14 @@
           response.data.ReturnDec.Code !== 0
         ) {
           throw new Error(
-            `Change allowed SPs transaction failed on chain. Error code: ${response.data.ReturnDec.Code}`,
+            `Datacap increase allowance transaction failed on chain. Application reverted to ReadyToSign. Please try again. Error code: ${response.data.ReturnDec.Code}`,
           )
         }
-      }
-
-      return await postChangeAllowedSPsApproval(
+
+        signatures.increaseAllowanceCid = increaseMessageCID
+      }
+
+      return await postApplicationApproval(
         initialApplication.ID,
         requestId,
         userName,
@@ -970,12 +818,12 @@
 
         if (messageCID == null) {
           throw new Error(
-            `Error sending the '${proposalTx.cidName}' transaction. Please try again or contact support.`,
+            `Error sending the'${proposalTx.cidName}' transaction. Please try again or contact support.`,
           )
         }
 
         setMessage(
-          `Checking the '${proposalTx.cidName}' transaction, It may take a few minutes, please wait... Do not close this window.`,
+          `Checking the '${proposalTx.cidName}' transaction, It may take several seconds, please wait...`,
         )
 
         const response = await getStateWaitMsg(messageCID)
