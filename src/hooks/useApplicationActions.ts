import useWallet from '@/hooks/useWallet'
import { useAllocator } from '@/lib/AllocatorProvider'
import {
  postAdditionalInfoRequest,
  postApplicationApproval,
  postApplicationDecline,
  postApplicationProposal,
  postApplicationTrigger,
  postApproveChanges,
  postChangeAllowedSPs,
  postChangeAllowedSPsApproval,
  postRemoveAlloc,
  postRequestKyc,
  postRevertApplicationToReadyToSign,
  triggerSSA,
} from '@/lib/apiClient'
import { getStateWaitMsg } from '@/lib/glifApi'
import { AllocatorTypeEnum, type Application, type RefillUnit } from '@/type'
import { useMemo, useState } from 'react'
import {
  useMutation,
  useQueryClient,
  type UseMutationResult,
} from 'react-query'

interface ApplicationActions {
  application: Application
  isRefillError: boolean
  isApiCalling: boolean
  setApiCalling: React.Dispatch<React.SetStateAction<boolean>>
  mutationTriggerSSA: UseMutationResult<
    Application | undefined,
    unknown,
    { userName: string; amount: string; unit: RefillUnit },
    unknown
  >
  mutationRequestInfo: UseMutationResult<
    Application | undefined,
    unknown,
    { userName: string; additionalInfoMessage: string },
    unknown
  >
  mutationRequestKyc: UseMutationResult<
    Application | undefined,
    unknown,
    { userName: string },
    unknown
  >
  mutationRemovePendingAllocation: UseMutationResult<
    Application | undefined,
    unknown,
    { userName: string },
    unknown
  >
  mutationDecline: UseMutationResult<
    Application | undefined,
    unknown,
    { userName: string },
    unknown
  >
  mutationTrigger: UseMutationResult<
    Application | undefined,
    unknown,
    {
      allocationAmount: string
      userName: string
      clientContractAddress?: string
    },
    unknown
  >
  mutationApproveChanges: UseMutationResult<
    Application | undefined,
    unknown,
    { userName: string },
    unknown
  >
  mutationChangeAllowedSPs: UseMutationResult<
    Application | undefined,
    unknown,
    {
      requestId: string
      userName: string
      clientAddress: string
      contractAddress: string
      allowedSps: string[]
      disallowedSPs: string[]
      maxDeviation?: string
    },
    unknown
  >
  mutationApproval: UseMutationResult<
    Application | undefined,
    unknown,
    { requestId: string; userName: string },
    unknown
  >
  mutationChangeAllowedSPsApproval: UseMutationResult<
    Application | undefined,
    unknown,
    { requestId: string; userName: string },
    unknown
  >
  mutationProposal: UseMutationResult<
    Application | undefined,
    unknown,
    { requestId: string; userName: string; allocationAmount?: string },
    unknown
  >
  walletError: Error | null
  initializeWallet: (multisigAddress?: string) => Promise<string[]>
  setActiveAccountIndex: (index: number) => void
  loadMoreAccounts: (number: number) => Promise<void>
  message: string | null
  accounts: string[]
}

/**
 * Custom hook to manage application actions and its respective states.
 * Provides mutation functions to interact with the API based on application ID.
 * Manages the state of the current application data, as well as any ongoing API calls.
 *
 * @function
 * @param {Application} initialApplication - The initial application data.
 * @param {string} repo - The repository containing the application.
 * @param {string} owner - The owner of the repository containing the application.
 * @returns {ApplicationActions} - An object containing the current application, its API call state, and mutation functions.
 */
const useApplicationActions = (
  initialApplication: Application,
  repo: string,
  owner: string,
): ApplicationActions => {
  const queryClient = useQueryClient()
  const [isApiCalling, setApiCalling] = useState(false)
  const [application, setApplication] =
    useState<Application>(initialApplication)
  const [isRefillError, setIsRefillError] = useState(false)
  const {
    walletError,
    initializeWallet,
    setActiveAccountIndex,
    activeAddress,
    getProposalTx,
    sendProposal,
    sendApproval,
    setMessage,
    message,
    accounts,
    loadMoreAccounts,
    submitClientAllowedSpsAndMaxDeviation,
    getChangeSpsProposalTxs,
    setMessage,
    sendClientIncreaseAllowance,
  } = useWallet()
  const { selectedAllocator } = useAllocator()

  const allocatorType: AllocatorTypeEnum = useMemo(() => {
    if (
      !!selectedAllocator &&
      typeof selectedAllocator !== 'string' &&
      typeof selectedAllocator?.tooling === 'string' &&
      selectedAllocator?.tooling
        .split(', ')
        .includes('smart_contract_allocator') &&
      !!selectedAllocator?.address
    ) {
      return AllocatorTypeEnum.CONTRACT
    } else {
      return AllocatorTypeEnum.DIRECT
    }
  }, [selectedAllocator])

  /**
   * Updates the application cache with the latest data from the API.
   * Updates both the local application state and the react-query cache.
   *
   * @function
   * @param {Application|null} apiResponse - The latest application data from the API.
   */
  const updateCache = (apiResponse: Application | null): void => {
    if (apiResponse == null) return
    setApplication(apiResponse)

    queryClient.setQueryData(
      ['application'],
      (oldData: Application[] | undefined) => {
        if (oldData == null) return []
        const indexToUpdate = oldData?.findIndex(
          (app) => app.ID === apiResponse?.ID,
        )
        if (apiResponse != null && indexToUpdate !== -1) {
          oldData[indexToUpdate] = apiResponse
        }
        return [...oldData]
      },
    )

    queryClient.setQueryData(['posts', initialApplication.ID], () => {
      return apiResponse
    })
  }

  /**
   * Mutation function to handle the declining of an application.
   * It makes an API call to ddecline the application and updates the cache on success.
   *
   * @function
   * @param {string} userName - The user's name.
   * @returns {Promise<void>} - A promise that resolves when the mutation is completed.
   */
  const mutationDecline = useMutation<
    Application | undefined,
    unknown,
    { userName: string },
    unknown
  >(
    async ({ userName }) => {
      return await postApplicationDecline(
        initialApplication.ID,
        userName,
        repo,
        owner,
      )
    },
    {
      onSuccess: (data) => {
        setApiCalling(false)
        if (data != null) updateCache(data)
      },
      onError: () => {
        setApiCalling(false)
      },
    },
  )

  /**
   * Mutation function to handle the declining of an application.
   * It makes an API call to ddecline the application and updates the cache on success.
   *
   * @function
   * @param {string} userName - The user's name.
   * @param {string} additionalInfoMessage - The verifier's message for the client regarding the additional info required.
   * @returns {Promise<void>} - A promise that resolves when the mutation is completed.
   */
  const mutationRequestInfo = useMutation<
    Application | undefined,
    unknown,
    { userName: string; additionalInfoMessage: string },
    unknown
  >(
    async ({ userName, additionalInfoMessage }) => {
      return await postAdditionalInfoRequest(
        initialApplication.ID,
        userName,
        repo,
        owner,
        additionalInfoMessage,
      )
    },
    {
      onSuccess: (data) => {
        setApiCalling(false)
        if (data != null) updateCache(data)
      },
      onError: () => {
        setApiCalling(false)
      },
    },
  )

  const mutationRequestKyc = useMutation<
    Application | undefined,
    unknown,
    { userName: string },
    unknown
  >(
    async ({ userName }) => {
      return await postRequestKyc(initialApplication.ID, userName, repo, owner)
    },
    {
      onSuccess: (data) => {
        setApiCalling(false)
        if (data != null) updateCache(data)
      },
      onError: () => {
        setApiCalling(false)
      },
    },
  )

  const mutationRemovePendingAllocation = useMutation<
    Application | undefined,
    unknown,
    { userName: string },
    unknown
  >(
    async ({ userName }) => {
      return await postRemoveAlloc(initialApplication.ID, userName, repo, owner)
    },
    {
      onSuccess: (data) => {
        setApiCalling(false)
        if (data != null) updateCache(data)
      },
      onError: () => {
        setApiCalling(false)
      },
    },
  )

  /**
   * Mutation function to handle the triggering of an application.
   * It makes an API call to trigger the application and updates the cache on success.
   *
   * @function
   * @param {string} userName - The user's name.
   * @param {string} allocationAmount - The amount of datacap to be allocated in the first allocation process name.
   * @returns {Promise<void>} - A promise that resolves when the mutation is completed.
   */
  const mutationTrigger = useMutation<
    Application | undefined,
    unknown,
    {
      userName: string
      allocationAmount: string
      clientContractAddress?: string
    },
    unknown
  >(
    async ({ userName, allocationAmount, clientContractAddress }) => {
      return await postApplicationTrigger(
        initialApplication.ID,
        userName,
        repo,
        owner,
        allocationAmount,
        clientContractAddress,
      )
    },
    {
      onSuccess: (data) => {
        setApiCalling(false)
        if (data != null) updateCache(data)
      },
      onError: () => {
        setApiCalling(false)
      },
    },
  )

  const getClientAddress = (): string => {
    return (
      (process.env.NEXT_PUBLIC_MODE === 'development' ? 't' : 'f') +
      initialApplication.Lifecycle['On Chain Address'].substring(1)
    )
  }

  /**
   * Mutation function to handle the triggering of an SSA.
   * It makes an API call to trigger the SSA and updates the cache on success.
   *
   * @param {amount} amount - The amount of datacap to be allocated in the SSA process.
   * @param {unit} unit - The unit of the datacap to be allocated in the SSA process.
   * @param {string} userName - The user's name.
   * @returns {Promise<void>} - A promise that resolves when the mutation is completed.
   */
  const mutationTriggerSSA = useMutation<
    Application | undefined,
    Error,
    { userName: string; amount: string; unit: RefillUnit }
  >(
    async ({ userName, amount, unit }) => {
      return await triggerSSA(
        amount,
        unit,
        initialApplication.ID,
        repo,
        owner,
        userName,
      )
    },
    {
      onSuccess: (data) => {
        setApiCalling(false)
        if (data != null) updateCache(data)
      },
      onError: (e) => {
        setIsRefillError(true)
        setApiCalling(false)
        throw e
      },
    },
  )

  /**
   * Mutation function to handle the approval of changes of an application's issue.
   * It makes an API call to mark the approval of the changes and updates the cache on success.
   *
   * @function
   * @param {string} userName - The user's name.
   * @returns {Promise<void>} - A promise that resolves when the mutation is completed.
   */
  const mutationApproveChanges = useMutation<
    Application | undefined,
    unknown,
    { userName: string },
    unknown
  >(
    async ({ userName }) => {
      return await postApproveChanges(
        initialApplication.ID,
        userName,
        repo,
        owner,
      )
    },
    {
      onSuccess: (data) => {
        setApiCalling(false)
        if (data != null) updateCache(data)
      },
      onError: () => {
        setApiCalling(false)
      },
    },
  )

  /**
   * Mutation function to handle the proposal of an application.
   * It makes an API call to propose the application and updates the cache on success.
   *
   * @function
   * @param {string} requestId - The request ID associated with the proposal.
   * @returns {Promise<void>} - A promise that resolves when the mutation is completed.
   */
  const mutationProposal = useMutation<
    Application | undefined,
    Error,
    { requestId: string; userName: string; allocationAmount?: string },
    unknown
  >(
    async ({ requestId, userName, allocationAmount }) => {
      let clientAddress =
        (process.env.NEXT_PUBLIC_MODE === 'development' ? 't' : 'f') +
        initialApplication.Lifecycle['On Chain Address'].substring(1)

      let proposalAllocationAmount = ''
      let isClientContractAddress = false

      if (initialApplication['Client Contract Address']) {
        clientAddress = initialApplication['Client Contract Address']
        isClientContractAddress = true
      }

      if (allocationAmount) {
        proposalAllocationAmount = allocationAmount
      } else {
        proposalAllocationAmount =
          initialApplication['Allocation Requests'].find(
            (alloc) => alloc.Active,
          )?.['Allocation Amount'] ?? ''
      }

      if (!proposalAllocationAmount) {
        throw new Error('No active allocation found')
      }

      const proposalTx = await getProposalTx(
        clientAddress,
        proposalAllocationAmount,
        allocatorType,
        isClientContractAddress,
      )

      if (proposalTx?.pendingVerifyClientTransaction) {
        throw new Error('This datacap allocation is already proposed')
      }

      const messageCID = await sendProposal({
        allocatorType,
        contractAddress:
          typeof selectedAllocator !== 'string'
            ? selectedAllocator?.address ?? ''
            : '',
        clientAddress,
        proposalAllocationAmount,
      })

      if (messageCID == null) {
        throw new Error(
          'Error sending proposal. Please try again or contact support.',
        )
      }

      setMessage(
        'Checking proposal transaction, It may several second, please wait...',
      )

      const response = await getStateWaitMsg(messageCID)

      if (
        typeof response.data === 'object' &&
        response.data.ReturnDec.Applied &&
        response.data.ReturnDec.Code !== 0
      ) {
        throw new Error(
          `Error sending transaction. Please try again or contact support. Error code: ${response.data.ReturnDec.Code}`,
        )
      }
<<<<<<< HEAD

      let increaseAllowanceCID

      if (initialApplication['Client Contract Address']) {
        increaseAllowanceCID = await sendClientIncreaseAllowance({
          contractAddress:
            typeof selectedAllocator !== 'string'
              ? selectedAllocator?.address ?? ''
              : '',
          clientAddress,
          proposalAllocationAmount,
        })

        if (increaseAllowanceCID == null) {
          throw new Error(
            'Error sending increase allowance transaction. Please try again or contact support.',
          )
        }

        setMessage(
          'Checking increase allowance transaction, It may several second, please wait...',
        )

        const increaseResponse = await getStateWaitMsg(increaseAllowanceCID)

        if (
          typeof increaseResponse.data === 'object' &&
          increaseResponse.data.ReturnDec.Applied &&
          increaseResponse.data.ReturnDec.Code !== 0
        ) {
          throw new Error(
            `Error sending transaction. Please try again or contact support. Error code: ${increaseResponse.data.ReturnDec.Code}`,
          )
        }
      }

=======
      setMessage(`Transaction sent successfully. CID: ${messageCID}`)
>>>>>>> 5d9e00e0
      return await postApplicationProposal(
        initialApplication.ID,
        requestId,
        userName,
        owner,
        repo,
        activeAddress,
        { messageCID, increaseAllowanceCID },
        allocationAmount,
      )
    },
    {
      onSuccess: (data) => {
        setApiCalling(false)
        if (data != null) updateCache(data)
      },
      onError: () => {
        setApiCalling(false)
      },
    },
  )

  /**
   * Mutation function to handle the approval of an application.
   * It makes an API call to approve the application and updates the cache on success.
   *
   * @function
   * @param {string} requestId - The request ID associated with the approval.
   * @returns {Promise<void>} - A promise that resolves when the mutation is completed.
   */
  const mutationApproval = useMutation<
    Application | undefined,
    unknown,
    { requestId: string; userName: string },
    unknown
  >(
    async ({ requestId, userName }) => {
      let clientAddress = getClientAddress()
      let isClientContractAddress = false

      const datacap = initialApplication['Allocation Requests'].find(
        (alloc) => alloc.Active,
      )?.['Allocation Amount']

      if (initialApplication['Client Contract Address']) {
        clientAddress = initialApplication['Client Contract Address']
        isClientContractAddress = true
      }

      if (datacap == null) throw new Error('No active allocation found')

      const proposalTx = await getProposalTx(
        clientAddress,
        datacap,
        allocatorType,
        isClientContractAddress,
      )

      const isPendingTransaction = isClientContractAddress
        ? proposalTx?.pendingIncreaseAllowanceTransaction &&
          proposalTx.pendingVerifyClientTransaction
        : proposalTx?.pendingVerifyClientTransaction

      if (!isPendingTransaction) {
        throw new Error(
          'This datacap allocation is not proposed yet. You may need to wait some time if the proposal was just sent.',
        )
      }

      const wait = async (ms: number): Promise<void> => {
        await new Promise((resolve) => setTimeout(resolve, ms))
      }

      const transactions = [
        {
          cidName: 'verify client',
          transaction: proposalTx?.pendingVerifyClientTransaction,
        },
        {
          cidName: 'increase allowance',
          transaction: proposalTx?.pendingIncreaseAllowanceTransaction,
        },
      ]

      const signatures: {
        verifyClientCid: string
        increaseAllowanceCid?: string
      } = {
        verifyClientCid: '',
      }

      for (let index = 0; index < transactions.length; index++) {
        const proposalTx = transactions[index]

        setMessage(
          `Preparing the approval of ${proposalTx.cidName} transaction...`,
        )

        await wait(3000)

        const messageCID = await sendApproval(proposalTx.transaction)

        if (messageCID == null) {
          throw new Error(
            `Error sending ${proposalTx.cidName}. Please try again or contact support.`,
          )
        }

        if (proposalTx.cidName === 'verify client') {
          signatures.verifyClientCid = messageCID
        } else {
          signatures.increaseAllowanceCid = messageCID
        }

        setMessage(
          `Checking ${proposalTx.cidName} transaction, It may several second, please wait...`,
        )

        const response = await getStateWaitMsg(messageCID)

        if (
          typeof response.data === 'object' &&
          response.data.ReturnDec.Applied &&
          response.data.ReturnDec.Code !== 0
        ) {
          await postRevertApplicationToReadyToSign(
            userName,
            initialApplication.ID,
            owner,
            repo,
          )
          throw new Error(
            `Datacap allocation transaction failed on chain. Application reverted to ReadyToSign. Please try again. Error code: ${response.data.ReturnDec.Code}`,
          )
        }
      }

      return await postApplicationApproval(
        initialApplication.ID,
        requestId,
        userName,
        owner,
        repo,
        activeAddress,
        signatures,
      )
    },
    {
      onSuccess: (data) => {
        setApiCalling(false)
        if (data != null) updateCache(data)
      },
      onError: () => {
        setApiCalling(false)
      },
    },
  )

  const mutationChangeAllowedSPs = useMutation<
    Application | undefined,
    Error,
    {
      requestId: string
      userName: string
      clientAddress: string
      contractAddress: string
      maxDeviation?: string
      allowedSps: string[]
      disallowedSPs: string[]
    },
    unknown
  >(
    async ({
      requestId,
      userName,
      clientAddress,
      contractAddress,
      maxDeviation,
      allowedSps,
      disallowedSPs,
    }) => {
      const signatures = await submitClientAllowedSpsAndMaxDeviation(
        clientAddress,
        contractAddress,
        allowedSps,
        disallowedSPs,
        maxDeviation,
      )

      return await postChangeAllowedSPs(
        initialApplication.ID,
        requestId,
        userName,
        owner,
        repo,
        activeAddress,
        signatures,
        maxDeviation,
        allowedSps,
        disallowedSPs,
      )
    },
    {
      onSuccess: (data) => {
        setApiCalling(false)
        if (data != null) updateCache(data)
      },
      onError: () => {
        setApiCalling(false)
      },
    },
  )

  const mutationChangeAllowedSPsApproval = useMutation<
    Application | undefined,
    unknown,
    { requestId: string; userName: string },
    unknown
  >(
    async ({ requestId, userName }) => {
      const clientAddress = getClientAddress()
      const datacap = initialApplication['Allocation Requests'].find(
        (alloc) => alloc.Active,
      )?.['Allocation Amount']

      if (datacap == null) throw new Error('No active allocation found')

      const proposalTxs = await getChangeSpsProposalTxs(clientAddress)

      if (!proposalTxs) {
        throw new Error(
          'This datacap allocation is not proposed to change allowed SPs yet. You may need to wait some time if the proposal was just sent.',
        )
      }

      const signatures: {
        maxDeviationCid?: string
        allowedSpCid?: string
        disallowedSpCid?: string
      } = {}

      const wait = async (ms: number): Promise<void> => {
        await new Promise((resolve) => setTimeout(resolve, ms))
      }

      for (let index = 0; index < proposalTxs.length; index++) {
        const proposalTx = proposalTxs[index]

        setMessage(`Preparing the ${proposalTx.cidName} transaction...`)

        await wait(3000)
        const messageCID = await sendApproval(proposalTx.tx)

        if (messageCID == null) {
          throw new Error(
            `Error sending ${proposalTx.cidName}. Please try again or contact support.`,
          )
        }

        setMessage(
          `Checking increase ${proposalTx.cidName}, It may several second, please wait...`,
        )

        const response = await getStateWaitMsg(messageCID)

        if (
          typeof response.data === 'object' &&
          response.data.ReturnDec.Applied &&
          response.data.ReturnDec.Code !== 0
        ) {
          throw new Error(
            `Change allowed SPs transaction failed on chain. Error code: ${response.data.ReturnDec.Code}`,
          )
        }
      }

      return await postChangeAllowedSPsApproval(
        initialApplication.ID,
        requestId,
        userName,
        owner,
        repo,
        activeAddress,
        signatures,
      )
    },
    {
      onSuccess: (data) => {
        setApiCalling(false)
        if (data != null) updateCache(data)
      },
      onError: () => {
        setApiCalling(false)
      },
    },
  )

  return {
    application,
    mutationRequestKyc,
    isRefillError,
    isApiCalling,
    setApiCalling,
    mutationRequestInfo,
    mutationDecline,
    mutationTrigger,
    mutationApproveChanges,
    mutationProposal,
    mutationApproval,
    walletError,
    initializeWallet,
    message,
    setActiveAccountIndex,
    accounts,
    loadMoreAccounts,
    mutationTriggerSSA,
    mutationRemovePendingAllocation,
    mutationChangeAllowedSPs,
    mutationChangeAllowedSPsApproval,
  }
}

export default useApplicationActions<|MERGE_RESOLUTION|>--- conflicted
+++ resolved
@@ -143,7 +143,6 @@
     getProposalTx,
     sendProposal,
     sendApproval,
-    setMessage,
     message,
     accounts,
     loadMoreAccounts,
@@ -493,7 +492,7 @@
       }
 
       setMessage(
-        'Checking proposal transaction, It may several second, please wait...',
+        'Checking proposal transaction, It may take several seconds, please wait...',
       )
 
       const response = await getStateWaitMsg(messageCID)
@@ -507,7 +506,6 @@
           `Error sending transaction. Please try again or contact support. Error code: ${response.data.ReturnDec.Code}`,
         )
       }
-<<<<<<< HEAD
 
       let increaseAllowanceCID
 
@@ -528,7 +526,7 @@
         }
 
         setMessage(
-          'Checking increase allowance transaction, It may several second, please wait...',
+          'Checking increase allowance transaction, It may take several seconds, please wait...',
         )
 
         const increaseResponse = await getStateWaitMsg(increaseAllowanceCID)
@@ -544,9 +542,8 @@
         }
       }
 
-=======
       setMessage(`Transaction sent successfully. CID: ${messageCID}`)
->>>>>>> 5d9e00e0
+
       return await postApplicationProposal(
         initialApplication.ID,
         requestId,
