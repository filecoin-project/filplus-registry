import { useState } from 'react'
import {
  useQueryClient,
  useMutation,
  type UseMutationResult,
} from 'react-query'
import {
  postApplicationTrigger,
  postApplicationProposal,
  postApplicationApproval,
  postApproveChanges,
  postApplicationDecline,
  postAdditionalInfoRequest,
<<<<<<< HEAD
=======
  postRequestKyc,
>>>>>>> bb036600
  triggerSSA,
} from '@/lib/apiClient'
import useWallet from '@/hooks/useWallet'
import { type RefillUnit, type Application } from '@/type'

interface ApplicationActions {
  application: Application
  isRefillError: boolean
  isApiCalling: boolean
  setApiCalling: React.Dispatch<React.SetStateAction<boolean>>
  mutationTriggerSSA: UseMutationResult<
    Application | undefined,
    unknown,
    { userName: string; amount: string; unit: RefillUnit },
    unknown
  >
  mutationRequestInfo: UseMutationResult<
    Application | undefined,
    unknown,
    { userName: string; additionalInfoMessage: string },
    unknown
  >
  mutationRequestKyc: UseMutationResult<
    Application | undefined,
    unknown,
    { userName: string },
    unknown
  >
  mutationDecline: UseMutationResult<
    Application | undefined,
    unknown,
    { userName: string },
    unknown
  >
  mutationTrigger: UseMutationResult<
    Application | undefined,
    unknown,
    { allocationAmount: string; userName: string },
    unknown
  >
  mutationApproveChanges: UseMutationResult<
    Application | undefined,
    unknown,
    { userName: string },
    unknown
  >
  mutationProposal: UseMutationResult<
    Application | undefined,
    unknown,
    { requestId: string; userName: string; allocationAmount?: string },
    unknown
  >
  mutationApproval: UseMutationResult<
    Application | undefined,
    unknown,
    { requestId: string; userName: string },
    unknown
  >
  walletError: Error | null
  initializeWallet: (multisigAddress?: string) => Promise<string[]>
  setActiveAccountIndex: (index: number) => void
  loadMoreAccounts: (number: number) => Promise<void>
  message: string | null
  accounts: string[]
}

/**
 * Custom hook to manage application actions and its respective states.
 * Provides mutation functions to interact with the API based on application ID.
 * Manages the state of the current application data, as well as any ongoing API calls.
 *
 * @function
 * @param {Application} initialApplication - The initial application data.
 * @param {string} repo - The repository containing the application.
 * @param {string} owner - The owner of the repository containing the application.
 * @returns {ApplicationActions} - An object containing the current application, its API call state, and mutation functions.
 */
const useApplicationActions = (
  initialApplication: Application,
  repo: string,
  owner: string,
): ApplicationActions => {
  const queryClient = useQueryClient()
  const [isApiCalling, setApiCalling] = useState(false)
  const [application, setApplication] =
    useState<Application>(initialApplication)
  const [isRefillError, setIsRefillError] = useState(false)
  const {
    walletError,
    initializeWallet,
    setActiveAccountIndex,
    activeAddress,
    getProposalTx,
    sendProposal,
    sendApproval,
    message,
    accounts,
    loadMoreAccounts,
  } = useWallet()

  /**
   * Updates the application cache with the latest data from the API.
   * Updates both the local application state and the react-query cache.
   *
   * @function
   * @param {Application|null} apiResponse - The latest application data from the API.
   */
  const updateCache = (apiResponse: Application | null): void => {
    if (apiResponse == null) return
    setApplication(apiResponse)

    queryClient.setQueryData(
      ['application'],
      (oldData: Application[] | undefined) => {
        if (oldData == null) return []
        const indexToUpdate = oldData?.findIndex(
          (app) => app.ID === apiResponse?.ID,
        )
        if (apiResponse != null && indexToUpdate !== -1) {
          oldData[indexToUpdate] = apiResponse
        }
        return [...oldData]
      },
    )

    queryClient.setQueryData(['posts', initialApplication.ID], () => {
      return apiResponse
    })
  }

  /**
   * Mutation function to handle the declining of an application.
   * It makes an API call to ddecline the application and updates the cache on success.
   *
   * @function
   * @param {string} userName - The user's name.
   * @returns {Promise<void>} - A promise that resolves when the mutation is completed.
   */
  const mutationDecline = useMutation<
    Application | undefined,
    unknown,
    { userName: string },
    unknown
  >(
    async ({ userName }) => {
      return await postApplicationDecline(
        initialApplication.ID,
        userName,
        repo,
        owner,
      )
    },
    {
      onSuccess: (data) => {
        setApiCalling(false)
        if (data != null) updateCache(data)
      },
      onError: () => {
        setApiCalling(false)
      },
    },
  )

  /**
   * Mutation function to handle the declining of an application.
   * It makes an API call to ddecline the application and updates the cache on success.
   *
   * @function
   * @param {string} userName - The user's name.
   * @param {string} additionalInfoMessage - The verifier's message for the client regarding the additional info required.
   * @returns {Promise<void>} - A promise that resolves when the mutation is completed.
   */
  const mutationRequestInfo = useMutation<
    Application | undefined,
    unknown,
    { userName: string; additionalInfoMessage: string },
    unknown
  >(
    async ({ userName, additionalInfoMessage }) => {
      return await postAdditionalInfoRequest(
        initialApplication.ID,
        userName,
        repo,
        owner,
        additionalInfoMessage,
      )
    },
    {
      onSuccess: (data) => {
        setApiCalling(false)
        if (data != null) updateCache(data)
      },
      onError: () => {
        setApiCalling(false)
      },
    },
  )

  const mutationRequestKyc = useMutation<
    Application | undefined,
    unknown,
    { userName: string },
    unknown
  >(
    async ({ userName }) => {
      return await postRequestKyc(initialApplication.ID, userName, repo, owner)
    },
    {
      onSuccess: (data) => {
        setApiCalling(false)
        if (data != null) updateCache(data)
      },
      onError: () => {
        setApiCalling(false)
      },
    },
  )

  /**
   * Mutation function to handle the triggering of an application.
   * It makes an API call to trigger the application and updates the cache on success.
   *
   * @function
   * @param {string} userName - The user's name.
   * @param {string} allocationAmount - The amount of datacap to be allocated in the first allocation process name.
   * @returns {Promise<void>} - A promise that resolves when the mutation is completed.
   */
  const mutationTrigger = useMutation<
    Application | undefined,
    unknown,
    { userName: string; allocationAmount: string },
    unknown
  >(
    async ({ userName, allocationAmount }) => {
      return await postApplicationTrigger(
        initialApplication.ID,
        userName,
        repo,
        owner,
        allocationAmount,
      )
    },
    {
      onSuccess: (data) => {
        setApiCalling(false)
        if (data != null) updateCache(data)
      },
      onError: () => {
        setApiCalling(false)
      },
    },
  )

  /**
   * Mutation function to handle the triggering of an SSA.
   * It makes an API call to trigger the SSA and updates the cache on success.
   *
   * @param {amount} amount - The amount of datacap to be allocated in the SSA process.
   * @param {unit} unit - The unit of the datacap to be allocated in the SSA process.
   * @param {string} userName - The user's name.
   * @returns {Promise<void>} - A promise that resolves when the mutation is completed.
   */
  const mutationTriggerSSA = useMutation<
    Application | undefined,
    Error,
    { userName: string; amount: string; unit: RefillUnit }
  >(
    async ({ userName, amount, unit }) => {
      return await triggerSSA(
        amount,
        unit,
        initialApplication.ID,
        repo,
        owner,
        userName,
      )
    },
    {
      onSuccess: (data) => {
        setApiCalling(false)
        if (data != null) updateCache(data)
      },
      onError: (e) => {
        setIsRefillError(true)
        setApiCalling(false)
        throw e
      },
    },
  )

  /**
   * Mutation function to handle the approval of changes of an application's issue.
   * It makes an API call to mark the approval of the changes and updates the cache on success.
   *
   * @function
   * @param {string} userName - The user's name.
   * @returns {Promise<void>} - A promise that resolves when the mutation is completed.
   */
  const mutationApproveChanges = useMutation<
    Application | undefined,
    unknown,
    { userName: string },
    unknown
  >(
    async ({ userName }) => {
      return await postApproveChanges(
        initialApplication.ID,
        userName,
        repo,
        owner,
      )
    },
    {
      onSuccess: (data) => {
        setApiCalling(false)
        if (data != null) updateCache(data)
      },
      onError: () => {
        setApiCalling(false)
      },
    },
  )

  /**
   * Mutation function to handle the proposal of an application.
   * It makes an API call to propose the application and updates the cache on success.
   *
   * @function
   * @param {string} requestId - The request ID associated with the proposal.
   * @returns {Promise<void>} - A promise that resolves when the mutation is completed.
   */
  const mutationProposal = useMutation<
    Application | undefined,
    Error,
    { requestId: string; userName: string; allocationAmount?: string },
    unknown
  >(
    async ({ requestId, userName, allocationAmount }) => {
      const clientAddress =
        (process.env.NEXT_PUBLIC_MODE === 'development' ? 't' : 'f') +
        initialApplication.Lifecycle['On Chain Address'].substring(1)
      let proposalAllocationAmount = ''

      if (allocationAmount) {
        proposalAllocationAmount = allocationAmount
      } else {
        proposalAllocationAmount =
          initialApplication['Allocation Requests'].find(
            (alloc) => alloc.Active,
          )?.['Allocation Amount'] ?? ''
      }

      if (!proposalAllocationAmount) {
        throw new Error('No active allocation found')
      }

      const proposalTx = await getProposalTx(
        clientAddress,
        proposalAllocationAmount,
      )
      if (proposalTx !== false) {
        throw new Error('This datacap allocation is already proposed')
      }

      const messageCID = await sendProposal(
        clientAddress,
        proposalAllocationAmount,
      )

      if (messageCID == null) {
        throw new Error(
          'Error sending proposal. Please try again or contact support.',
        )
      }

      return await postApplicationProposal(
        initialApplication.ID,
        requestId,
        userName,
        owner,
        repo,
        activeAddress,
        messageCID,
        allocationAmount,
      )
    },
    {
      onSuccess: (data) => {
        setApiCalling(false)
        if (data != null) updateCache(data)
      },
      onError: () => {
        setApiCalling(false)
      },
    },
  )

  /**
   * Mutation function to handle the approval of an application.
   * It makes an API call to approve the application and updates the cache on success.
   *
   * @function
   * @param {string} requestId - The request ID associated with the approval.
   * @returns {Promise<void>} - A promise that resolves when the mutation is completed.
   */
  const mutationApproval = useMutation<
    Application | undefined,
    unknown,
    { requestId: string; userName: string },
    unknown
  >(
    async ({ requestId, userName }) => {
      const clientAddress =
        (process.env.NEXT_PUBLIC_MODE === 'development' ? 't' : 'f') +
        initialApplication.Lifecycle['On Chain Address'].substring(1)
      const datacap = initialApplication['Allocation Requests'].find(
        (alloc) => alloc.Active,
      )?.['Allocation Amount']

      if (datacap == null) throw new Error('No active allocation found')

      const proposalTx = await getProposalTx(clientAddress, datacap)

      if (proposalTx === false) {
        throw new Error(
          'This datacap allocation is not proposed yet. You may need to wait some time if the proposal was just sent.',
        )
      }

      const messageCID = await sendApproval(proposalTx as string)

      if (messageCID == null) {
        throw new Error(
          'Error sending proposal. Please try again or contact support.',
        )
      }

      return await postApplicationApproval(
        initialApplication.ID,
        requestId,
        userName,
        owner,
        repo,
        activeAddress,
        messageCID,
      )
    },
    {
      onSuccess: (data) => {
        setApiCalling(false)
        if (data != null) updateCache(data)
      },
      onError: () => {
        setApiCalling(false)
      },
    },
  )

  return {
    application,
<<<<<<< HEAD
=======
    mutationRequestKyc,
>>>>>>> bb036600
    isRefillError,
    isApiCalling,
    setApiCalling,
    mutationRequestInfo,
    mutationDecline,
    mutationTrigger,
    mutationApproveChanges,
    mutationProposal,
    mutationApproval,
    walletError,
    initializeWallet,
    message,
    setActiveAccountIndex,
    accounts,
    loadMoreAccounts,
    mutationTriggerSSA,
  }
}

export default useApplicationActions<|MERGE_RESOLUTION|>--- conflicted
+++ resolved
@@ -11,10 +11,7 @@
   postApproveChanges,
   postApplicationDecline,
   postAdditionalInfoRequest,
-<<<<<<< HEAD
-=======
   postRequestKyc,
->>>>>>> bb036600
   triggerSSA,
 } from '@/lib/apiClient'
 import useWallet from '@/hooks/useWallet'
@@ -475,10 +472,7 @@
 
   return {
     application,
-<<<<<<< HEAD
-=======
     mutationRequestKyc,
->>>>>>> bb036600
     isRefillError,
     isApiCalling,
     setApiCalling,
