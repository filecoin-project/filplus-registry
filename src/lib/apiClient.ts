import {
  type LDNActorsResponse,
  type Application,
  type Allocator,
  type Allocation,
  type RefillUnit,
} from '@/type'
import axios from 'axios'
import { getCurrentDate } from './utils'
import { getAccessToken } from './session'

/**
 * Axios client instance with a predefined base URL for making API requests.
 */
export const apiClient = axios.create({
  baseURL: process.env.NEXT_PUBLIC_API_URL,
})

apiClient.interceptors.request.use(
  async (config) => {
    const accessToken = await getAccessToken()
    if (accessToken) {
      config.headers.Authorization = `Bearer ${accessToken}`
    }
    return config
  },
  async (error) => {
    return await Promise.reject(error)
  },
)

/**
 * Get applications for repo
 *
 * @param repo - The repo containing the applications to retrieve.
 * @param owner - The owner containing the repo.
 *
 * @returns {Promise<Application[]>}
 * @throws {Error} When the API call fails.
 */
export const getApplicationsForRepo = async (
  repo: string,
  owner: string,
): Promise<Application[] | undefined> => {
  try {
    const [activeResponse, mergedResponse] = await Promise.all([
      apiClient.get('application/active', {
        params: {
          repo,
          owner,
        },
      }),
      apiClient.get('application/merged', {
        params: {
          repo,
          owner,
        },
      }),
    ])
    if (
      !Array.isArray(activeResponse.data) ||
      !Array.isArray(mergedResponse.data)
    ) {
      throw new Error('Received invalid data from the API')
    }

    const activeApplicationsMap = new Map(
      activeResponse.data.map((app: Application) => [app.ID, app]),
    )

    // Here we merge the active applications with the merged applications prioritizing the active ones
    const allApplications = [
      ...activeResponse.data,
      ...mergedResponse.data
        .filter(([prData, app]) => !activeApplicationsMap.has(app.ID))
        .map(([prData, mergedApp]) => mergedApp),
    ]

    return allApplications
  } catch (error: any) {
    console.error(error)

    const message = error?.message ?? 'Failed to fetch applications'
    throw new Error(message)
  }
}

/**
 * Get all applications of all repos
 *
 * @returns {Promise<Application[]>}
 * @throws {Error} When the API call fails.
 */
export const getAllApplications = async (): Promise<
  Application[] | undefined
> => {
  try {
    const applications = (await apiClient.get('/applications')).data.map(
      (e: { 0: Application; 1: string; 2: string }) => ({
        ...e[0],
        owner: e[1],
        repo: e[2],
      }),
    )

    return applications
  } catch (error: any) {
    console.error(error)

    const message = error?.message ?? 'Failed to fetch applications'
    throw new Error(message)
  }
}

/**
 * Retrieves an application based on its ID.
 *
 * @param id - The ID of the application to retrieve.
 * @returns A promise that resolves with the application data or undefined if there's an error.
 */
export const getApplicationByParams = async (
  id: string,
  repo: string,
  owner: string,
): Promise<
  | {
      application_file: Application
      allocation?: Allocation
    }
  | undefined
> => {
  try {
    const { data } = await apiClient.get(
      `/application/with-allocation-amount`,
      {
        params: {
          id,
          owner,
          repo,
        },
      },
    )
    if (Object.keys(data).length > 0) return data
  } catch (error) {
    console.error(error)
  }
}

/**
 * Triggers a LDN application based on its ID.
 *
 * @param id - The ID of the application to decline.
 * @param actor - The actor that declines the application.
 * @returns A promise that resolves with the application data after the declining or undefined if there's an error.
 */
export const postApplicationDecline = async (
  id: string,
  actor: string,
  repo: string,
  owner: string,
): Promise<Application | undefined> => {
  try {
    const { data } = await apiClient.post(
      `verifier/application/decline`,
      {},
      {
        params: {
          github_username: actor,
          repo,
          owner,
          id,
        },
      },
    )
    return data
  } catch (error) {
    console.error(error)
  }
}

/**
 * Triggers a LDN application based on its ID.
 *
 * @param id - The ID of the application to decline.
 * @param actor - The actor that declines the application.
 * @param {string} additionalInfoMessage - The verifier's message for the client regarding the additional info required.
 * @returns A promise that resolves with the application data after the declining or undefined if there's an error.
 */
export const postAdditionalInfoRequest = async (
  id: string,
  actor: string,
  repo: string,
  owner: string,
  additionalInfoMessage: string,
): Promise<Application | undefined> => {
  try {
    const { data } = await apiClient.post(
      `verifier/application/additional_info_required`,
      {
        verifier_message: additionalInfoMessage,
      },
      {
        params: {
          github_username: actor,
          repo,
          owner,
          id,
        },
      },
    )
    return data
  } catch (error) {
    console.error(error)
  }
}

export const triggerSSA = async (
  amount: string,
  unit: RefillUnit,
  id: string,
  repo: string,
  owner: string,
  actor: string,
): Promise<Application | undefined> => {
  const { data } = await apiClient.post(
    `verifier/application/trigger_ssa`,
    {
      amount,
      amount_type: unit,
    },
    { params: { repo, owner, id, github_username: actor } },
  )
  return data
}
<<<<<<< HEAD
=======
/**
 * Triggers a KYC request for an application.
 * @param id the application id
 * @param actor the actor that triggers the application
 * @param repo the repo of the application
 * @param owner the owner of the application
 * @returns
 */
export const postRequestKyc = async (
  id: string,
  actor: string,
  repo: string,
  owner: string,
): Promise<Application | undefined> => {
  try {
    const { data } = await apiClient.post(
      `verifier/application/request_kyc`,
      { github_username: actor, repo, owner, id },
      {
        params: {
          github_username: actor,
          repo,
          owner,
          id,
        },
      },
    )
    return data
  } catch (error) {
    console.error(error)
  }
}
>>>>>>> bb036600

/**
 * Triggers a LDN application based on its ID.
 *
 * @param id - The ID of the application to trigger.
 * @param actor - The actor that triggers the application.
 * @returns A promise that resolves with the application data after the trigger or undefined if there's an error.
 */
export const postApplicationTrigger = async (
  id: string,
  actor: string,
  repo: string,
  owner: string,
  allocationAmount: string,
): Promise<Application | undefined> => {
  try {
    const { data } = await apiClient.post(
      `verifier/application/trigger`,
      {
        allocation_amount: allocationAmount,
      },
      {
        params: {
          github_username: actor,
          repo,
          owner,
          id,
        },
      },
    )
    return data
  } catch (error) {
    console.error(error)
  }
}

/**
 * Approves the changes submitted on an issue based on the application id.
 *
 * @param id - The ID of the application to trigger.
 * @param actor - The actor that triggers the application.
 * @returns A promise that resolves with the application data after the trigger or undefined if there's an error.
 */
export const postApproveChanges = async (
  id: string,
  actor: string,
  repo: string,
  owner: string,
): Promise<Application | undefined> => {
  try {
    const { data } = await apiClient.post(
      `verifier/application/approve_changes`,
      {},
      {
        params: {
          github_username: actor,
          repo,
          owner,
          id,
        },
      },
    )
    return data
  } catch (error) {
    console.error(error)
  }
}

/**
 * Proposes a LDN application based on its ID.
 *
 * @param id - The ID of the application to propose.
 * @param requestId - The id of the request to send.
 * @returns A promise that resolves with the application data after the trigger or undefined if there's an error.
 */
export const postApplicationProposal = async (
  id: string,
  requestId: string,
  userName: string,
  owner: string,
  repo: string,
  address: string,
  signature: string,
  allocationAmount?: string,
): Promise<Application | undefined> => {
  try {
    const { data } = await apiClient.post(
      `verifier/application/propose`,
      {
        request_id: requestId,
        new_allocation_amount: allocationAmount,
        owner,
        repo,
        signer: {
          signing_address: address,
          // Datetime in format YYYY-MM-DDTHH:MM:SSZ
          created_at: getCurrentDate(),
          message_cid: signature,
        },
      },
      {
        params: {
          repo,
          owner,
          id,
          github_username: userName,
        },
      },
    )
    return data
  } catch (error) {
    console.error(error)
  }
}

/**
 * Approves a LDN application based on its ID.
 *
 * @param id - The ID of the application to approve.
 * @param requestId - The id of the request to send.
 * @returns A promise that resolves with the application data after the trigger or undefined if there's an error.
 */
export const postApplicationApproval = async (
  id: string,
  requestId: string,
  userName: string,
  owner: string,
  repo: string,
  address: string,
  signature: string,
): Promise<Application | undefined> => {
  try {
    const { data } = await apiClient.post(
      `verifier/application/approve`,
      {
        request_id: requestId,
        owner,
        repo,
        signer: {
          signing_address: address,
          created_at: getCurrentDate(),
          message_cid: signature,
        },
      },
      {
        params: {
          repo,
          owner,
          id,
          github_username: userName,
        },
      },
    )
    return data
  } catch (error) {
    console.error(error)
  }
}

/**
 * Retrieves an application based on its ID.
 *
 * @returns A promise that resolves with a JSON containing 2 lists: notaries info, governance team info.
 */
export const fetchLDNActors = async (): Promise<
  LDNActorsResponse | undefined
> => {
  try {
    const { data } = await apiClient.get(`ldn-actors`)

    return data
  } catch (e) {
    console.error(e)
  }
}
/**
 * Retrieves all allocators using the Fil+ infrastructure.
 *
 * @returns A promise that resolves with a JSON containing the details of all allocators using the Fil+ infrastructure.
 */
export const getAllocators = async (): Promise<Allocator[]> => {
  try {
    const { data } = await apiClient.get(`allocators`)

    return data
  } catch (e) {
    console.error(e)
    throw e
  }
}

/**
 * Sends the new GitHub Installation ID to the backend.
 */
export const submitGitHubInstallationId = async (
  installationId: string | number,
): Promise<{
  installation_id: string
  repositories: Array<{
    owner: string
    slug: string
  }>
}> => {
  try {
    const response = await apiClient.get('allocator/update_installation_id', {
      params: {
        installation_id: installationId,
      },
    })
    return response.data
  } catch (e) {
    console.error(e)
    throw e
  }
}

export const cacheRenewal = async (
  owner: string,
  repo: string,
): Promise<string> => {
  try {
    const { data } = await apiClient.post(`application/cache/renewal`, {
      owner,
      repo,
    })

    return data
  } catch (e) {
    console.error(e)
    throw e
  }
}<|MERGE_RESOLUTION|>--- conflicted
+++ resolved
@@ -232,8 +232,6 @@
   )
   return data
 }
-<<<<<<< HEAD
-=======
 /**
  * Triggers a KYC request for an application.
  * @param id the application id
@@ -266,7 +264,6 @@
     console.error(error)
   }
 }
->>>>>>> bb036600
 
 /**
  * Triggers a LDN application based on its ID.
