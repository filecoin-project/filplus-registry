--- conflicted
+++ resolved
@@ -45,11 +45,7 @@
   },
   {
     Method: 'Filecoin.FilecoinAddressToEthAddress'
-<<<<<<< HEAD
-    Parameters: [string, string]
-=======
     Parameters: [string, string | null]
->>>>>>> d3c55f11
     ReturnType: string | null
   },
   {
